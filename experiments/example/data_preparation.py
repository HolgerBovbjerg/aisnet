--- conflicted
+++ resolved
@@ -87,11 +87,7 @@
 
 
 def download_librispeech_split(librispeech_root, split):
-<<<<<<< HEAD
-    if Path(os.path.join(librispeech_root,  split)).is_dir():
-=======
     if Path(str(os.path.join(librispeech_root,  split))).is_dir():
->>>>>>> bf71c77d
         logger.info(f"Dataset '{split}' already exists in {librispeech_root}. Skipping download...")
         return
     path = check_database("LibriSpeech")
